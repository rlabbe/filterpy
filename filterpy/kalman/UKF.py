# -*- coding: utf-8 -*-
"""Copyright 2015 Roger R Labbe Jr.

FilterPy library.
http://github.com/rlabbe/filterpy

Documentation at:
https://filterpy.readthedocs.org

Supporting book at:
https://github.com/rlabbe/Kalman-and-Bayesian-Filters-in-Python

This is licensed under an MIT license. See the readme.MD file
for more information.
"""

from __future__ import (absolute_import, division, print_function,
                        unicode_literals)

from filterpy.common import dot3
from filterpy.kalman import unscented_transform
import numpy as np
from numpy import eye, zeros, dot, isscalar, outer
from scipy.linalg import inv, cholesky
from scipy.stats import multivariate_normal

class UnscentedKalmanFilter(object):
    # pylint: disable=too-many-instance-attributes
    # pylint: disable=C0103
    r""" Implements the Scaled Unscented Kalman filter (UKF) as defined by
    Simon Julier in [1], using the formulation provided by Wan and Merle
    in [2]. This filter scales the sigma points to avoid strong nonlinearities.


    You will have to set the following attributes after constructing this
    object for the filter to perform properly.

    Attributes
    ----------

    x : numpy.array(dim_x)
        state estimate vector

    P : numpy.array(dim_x, dim_x)
        covariance estimate matrix

    R : numpy.array(dim_z, dim_z)
        measurement noise matrix

    Q : numpy.array(dim_x, dim_x)
        process noise matrix


    You may read the following attributes.

    Readable Attributes
    -------------------

<<<<<<< HEAD
    K : numpy.array
        Kalman gain

    y : numpy.array
        innovation residual
=======
    x : numpy.array(dim_x)
        predicted/updated state (result of predict()/update())

    P : numpy.array(dim_x, dim_x)
        predicted/updated covariance matrix (result of predict()/update())

    likelihood : scalar
        Likelihood of last measurement update.

    log_likelihood : scalar
        Log likelihood of last measurement update.
>>>>>>> 77e5a4f5

    References
    ----------

    .. [1] Julier, Simon J. "The scaled unscented transformation,"
        American Control Converence, 2002, pp 4555-4559, vol 6.

        Online copy:
        https://www.cs.unc.edu/~welch/kalman/media/pdf/ACC02-IEEE1357.PDF


    .. [2] E. A. Wan and R. Van der Merwe, “The unscented Kalman filter for
        nonlinear estimation,” in Proc. Symp. Adaptive Syst. Signal
        Process., Commun. Contr., Lake Louise, AB, Canada, Oct. 2000.

        Online Copy:
        https://www.seas.harvard.edu/courses/cs281/papers/unscented.pdf
    """

    def __init__(self, dim_x, dim_z, dt, hx, fx, points,
                 sqrt_fn=None, x_mean_fn=None, z_mean_fn=None,
                 residual_x=None,
                 residual_z=None):
        r""" Create a Kalman filter. You are responsible for setting the
        various state variables to reasonable values; the defaults below will
        not give you a functional filter.

        Parameters
        ----------

        dim_x : int
            Number of state variables for the filter. For example, if
            you are tracking the position and velocity of an object in two
            dimensions, dim_x would be 4.


        dim_z : int
            Number of of measurement inputs. For example, if the sensor
            provides you with position in (x,y), dim_z would be 2.

        dt : float
            Time between steps in seconds.

        hx : function(x)
            Measurement function. Converts state vector x into a measurement
            vector of shape (dim_z).

        fx : function(x,dt)
            function that returns the state x transformed by the
            state transistion function. dt is the time step in seconds.

        points : class
            Class which computes the sigma points and weights for a UKF
            algorithm. You can vary the UKF implementation by changing this
            class. For example, MerweScaledSigmaPoints implements the alpha,
            beta, kappa parameterization of Van der Merwe, and
            JulierSigmaPoints implements Julier's original kappa
            parameterization. See either of those for the required
            signature of this class if you want to implement your own.

        sqrt_fn : callable(ndarray), default = scipy.linalg.cholesky
            Defines how we compute the square root of a matrix, which has
            no unique answer. Cholesky is the default choice due to its
            speed. Typically your alternative choice will be
            scipy.linalg.sqrtm. Different choices affect how the sigma points
            are arranged relative to the eigenvectors of the covariance matrix.
            Usually this will not matter to you; if so the default cholesky()
            yields maximal performance. As of van der Merwe's dissertation of
            2004 [6] this was not a well reseached area so I have no advice
            to give you.

            If your method returns a triangular matrix it must be upper
            triangular. Do not use numpy.linalg.cholesky - for historical
            reasons it returns a lower triangular matrix. The SciPy version
            does the right thing.

        x_mean_fn : callable  (sigma_points, weights), optional
            Function that computes the mean of the provided sigma points
            and weights. Use this if your state variable contains nonlinear
            values such as angles which cannot be summed.

            .. code-block:: Python

                def state_mean(sigmas, Wm):
                    x = np.zeros(3)
                    sum_sin, sum_cos = 0., 0.

                    for i in range(len(sigmas)):
                        s = sigmas[i]
                        x[0] += s[0] * Wm[i]
                        x[1] += s[1] * Wm[i]
                        sum_sin += sin(s[2])*Wm[i]
                        sum_cos += cos(s[2])*Wm[i]
                    x[2] = atan2(sum_sin, sum_cos)
                    return x

        z_mean_fn : callable  (sigma_points, weights), optional
            Same as x_mean_fn, except it is called for sigma points which
            form the measurements after being passed through hx().

        residual_x : callable (x, y), optional
        residual_z : callable (x, y), optional
            Function that computes the residual (difference) between x and y.
            You will have to supply this if your state variable cannot support
            subtraction, such as angles (359-1 degreees is 2, not 358). x and y
            are state vectors, not scalars. One is for the state variable,
            the other is for the measurement state.

            .. code-block:: Python

                def residual(a, b):
                    y = a[0] - b[0]
                    if y > np.pi:
                        y -= 2*np.pi
                    if y < -np.pi:
                        y = 2*np.pi
                    return y


        References
        ----------

        .. [3] S. Julier, J. Uhlmann, and H. Durrant-Whyte. "A new method for
               the nonlinear transformation of means and covariances in filters
               and estimators," IEEE Transactions on Automatic Control, 45(3),
               pp. 477-482 (March 2000).

        .. [4] E. A. Wan and R. Van der Merwe, “The Unscented Kalman filter for
               Nonlinear Estimation,” in Proc. Symp. Adaptive Syst. Signal
               Process., Commun. Contr., Lake Louise, AB, Canada, Oct. 2000.

               https://www.seas.harvard.edu/courses/cs281/papers/unscented.pdf

        .. [5] Wan, Merle "The Unscented Kalman Filter," chapter in *Kalman
               Filtering and Neural Networks*, John Wiley & Sons, Inc., 2001.

        .. [6] R. Van der Merwe "Sigma-Point Kalman Filters for Probabilitic
               Inference in Dynamic State-Space Models" (Doctoral dissertation)
        """

        self.Q = eye(dim_x)
        self.R = eye(dim_z)
        self.x = zeros(dim_x)
        self.P = eye(dim_x)
        self._dim_x = dim_x
        self._dim_z = dim_z
        self.points_fn = points
        self._dt = dt
        self._num_sigmas = points.num_sigmas()
        self.hx = hx
        self.fx = fx
        self.x_mean = x_mean_fn
        self.z_mean = z_mean_fn
        self.log_likelihood = 0.0

        if sqrt_fn is None:
            self.msqrt = cholesky
        else:
            self.msqrt = sqrt_fn

        # weights for the means and covariances.
        self.Wm, self.Wc = self.points_fn.weights()

        if residual_x is None:
            self.residual_x = np.subtract
        else:
            self.residual_x = residual_x

        if residual_z is None:
            self.residual_z = np.subtract
        else:
            self.residual_z = residual_z

        # sigma points transformed through f(x) and h(x)
        # variables for efficiency so we don't recreate every update

        self.sigmas_f = zeros((self._num_sigmas, self._dim_x))
        self.sigmas_h = zeros((self._num_sigmas, self._dim_z))



    def predict(self, dt=None,  UT=None, fx_args=()):
        r""" Performs the predict step of the UKF. On return, self.x and
        self.P contain the predicted state (x) and covariance (P). '

        Important: this MUST be called before update() is called for the first
        time.

        Parameters
        ----------

        dt : double, optional
            If specified, the time step to be used for this prediction.
            self._dt is used if this is not provided.

        UT : function(sigmas, Wm, Wc, noise_cov), optional
            Optional function to compute the unscented transform for the sigma
            points passed through hx. Typically the default function will
            work - you can use x_mean_fn and z_mean_fn to alter the behavior
            of the unscented transform.

        fx_args : tuple, optional, default (,)
            optional arguments to be passed into fx() after the required state
            variable.
        """

        if dt is None:
            dt = self._dt

        if not isinstance(fx_args, tuple):
            fx_args = (fx_args,)

        if UT is None:
            UT = unscented_transform

        # calculate sigma points for given mean and covariance
        sigmas = self.points_fn.sigma_points(self.x, self.P)

        for i in range(self._num_sigmas):
            self.sigmas_f[i] = self.fx(sigmas[i], dt, *fx_args)

        self.x, self.P = UT(self.sigmas_f, self.Wm, self.Wc, self.Q,
                            self.x_mean, self.residual_x)


    def update(self, z, R=None, UT=None, hx_args=()):
        """ Update the UKF with the given measurements. On return,
        self.x and self.P contain the new mean and covariance of the filter.

        Parameters
        ----------

        z : numpy.array of shape (dim_z)
            measurement vector

        R : numpy.array((dim_z, dim_z)), optional
            Measurement noise. If provided, overrides self.R for
            this function call.

        UT : function(sigmas, Wm, Wc, noise_cov), optional
            Optional function to compute the unscented transform for the sigma
            points passed through hx. Typically the default function will
            work - you can use x_mean_fn and z_mean_fn to alter the behavior
            of the unscented transform.

        hx_args : tuple, optional, default (,)
            arguments to be passed into Hx function after the required state
            variable.
        """

        if z is None:
            return

        if not isinstance(hx_args, tuple):
            hx_args = (hx_args,)

        if UT is None:
            UT = unscented_transform

        if R is None:
            R = self.R
        elif isscalar(R):
            R = eye(self._dim_z) * R

        for i in range(self._num_sigmas):
            self.sigmas_h[i] = self.hx(self.sigmas_f[i], *hx_args)

        # mean and covariance of prediction passed through unscented transform
        zp, Pz = UT(self.sigmas_h, self.Wm, self.Wc, R, self.z_mean, self.residual_z)

        # compute cross variance of the state and the measurements
        Pxz = zeros((self._dim_x, self._dim_z))
        for i in range(self._num_sigmas):
            dx = self.residual_x(self.sigmas_f[i], self.x)
            dz =  self.residual_z(self.sigmas_h[i], zp)
            Pxz += self.Wc[i] * outer(dx, dz)

<<<<<<< HEAD
        self.K = dot(Pxz, inv(Pz))        # Kalman gain
        self.y = self.residual_z(z, zp)   #residual

        self.x = self.x + dot(self.K, self.y)
        self.P = self.P - dot3(self.K, Pz, self.K.T)
=======
        K = dot(Pxz, inv(Pz))   # Kalman gain
        y = self.residual_z(z, zp)   #residual
        self.x = self.x + dot(K, y)
        self.P = self.P - dot3(K, Pz, K.T)
        self.log_likelihood = multivariate_normal.logpdf(
            np.zeros((len(y))), y, Pxz+Pz, allow_singular=True)

    @property
    def likelihood(self):
        return math.exp(self.log_likelihood)
>>>>>>> 77e5a4f5


    def batch_filter(self, zs, Rs=None, UT=None):
        """ Performs the UKF filter over the list of measurement in `zs`.

        Parameters
        ----------

        zs : list-like
            list of measurements at each time step `self._dt` Missing
            measurements must be represented by 'None'.

        Rs : list-like, optional
            optional list of values to use for the measurement error
            covariance; a value of None in any position will cause the filter
            to use `self.R` for that time step.

        UT : function(sigmas, Wm, Wc, noise_cov), optional
            Optional function to compute the unscented transform for the sigma
            points passed through hx. Typically the default function will
            work - you can use x_mean_fn and z_mean_fn to alter the behavior
            of the unscented transform.

        Returns
        -------

        means: ndarray((n,dim_x,1))
            array of the state for each time step after the update. Each entry
            is an np.array. In other words `means[k,:]` is the state at step
            `k`.

        covariance: ndarray((n,dim_x,dim_x))
            array of the covariances for each time step after the update.
            In other words `covariance[k,:,:]` is the covariance at step `k`.
        """

        try:
            z = zs[0]
        except:
            assert not isscalar(zs), 'zs must be list-like'

        if self._dim_z == 1:
            assert isscalar(z) or (z.ndim==1 and len(z) == 1), \
            'zs must be a list of scalars or 1D, 1 element arrays'

        else:
            assert len(z) == self._dim_z, 'each element in zs must be a' \
            '1D array of length {}'.format(self._dim_z)

        z_n = np.size(zs, 0)
        if Rs is None:
            Rs = [None] * z_n

        # mean estimates from Kalman Filter
        if self.x.ndim == 1:
            means = zeros((z_n, self._dim_x))
        else:
            means = zeros((z_n, self._dim_x, 1))

        # state covariances from Kalman Filter
        covariances = zeros((z_n, self._dim_x, self._dim_x))

        for i, (z, r) in enumerate(zip(zs, Rs)):
            self.predict(UT=UT)
            self.update(z, r, UT=UT)
            means[i,:]         = self.x
            covariances[i,:,:] = self.P

        return (means, covariances)


    def rts_smoother(self, Xs, Ps, Qs=None, dt=None):
        """ Runs the Rauch-Tung-Striebal Kalman smoother on a set of
        means and covariances computed by the UKF. The usual input
        would come from the output of `batch_filter()`.

        Parameters
        ----------

        Xs : numpy.array
           array of the means (state variable x) of the output of a Kalman
           filter.

        Ps : numpy.array
            array of the covariances of the output of a kalman filter.

        Qs: list-like collection of numpy.array, optional
            Process noise of the Kalman filter at each time step. Optional,
            if not provided the filter's self.Q will be used

        dt : optional, float or array-like of float
            If provided, specifies the time step of each step of the filter.
            If float, then the same time step is used for all steps. If
            an array, then each element k contains the time  at step k.
            Units are seconds.

        Returns
        -------

        x : numpy.ndarray
           smoothed means

        P : numpy.ndarray
           smoothed state covariances

        K : numpy.ndarray
            smoother gain at each step

        Examples
        --------

        .. code-block:: Python

            zs = [t + random.randn()*4 for t in range (40)]

            (mu, cov, _, _) = kalman.batch_filter(zs)
            (x, P, K) = rts_smoother(mu, cov, fk.F, fk.Q)
        """

        assert len(Xs) == len(Ps)
        n, dim_x = Xs.shape

        if dt is None:
            dt = [self._dt] * n
        elif isscalar(dt):
            dt = [dt] * n

        if Qs is None:
            Qs = [self.Q] * n

        # smoother gain
        Ks = zeros((n,dim_x,dim_x))

        num_sigmas = self._num_sigmas

        xs, ps = Xs.copy(), Ps.copy()
        sigmas_f = zeros((num_sigmas, dim_x))

        for k in range(n-2,-1,-1):
            # create sigma points from state estimate, pass through state func
            sigmas = self.points_fn.sigma_points(xs[k], ps[k])
            for i in range(num_sigmas):
                sigmas_f[i] = self.fx(sigmas[i], dt[k])

            # compute backwards prior state and covariance
            xb = dot(self.Wm, sigmas_f)
            Pb = 0
            x = Xs[k]
            for i in range(num_sigmas):
                y = sigmas_f[i] - x
                Pb += self.Wm[i] * outer(y, y)
            Pb += Qs[k]

            # compute cross variance
            Pxb = 0
            for i in range(num_sigmas):
                z = sigmas[i] - Xs[k]
                y = sigmas_f[i] - xb
                Pxb += self.Wm[i] * outer(z, y)

            # compute gain
            K = dot(Pxb, inv(Pb))

            # update the smoothed estimates
            xs[k] += dot (K, xs[k+1] - xb)
            ps[k] += dot3(K, ps[k+1] - Pb, K.T)
            Ks[k] = K

        return (xs, ps, Ks)<|MERGE_RESOLUTION|>--- conflicted
+++ resolved
@@ -19,6 +19,7 @@
 
 from filterpy.common import dot3
 from filterpy.kalman import unscented_transform
+import math
 import numpy as np
 from numpy import eye, zeros, dot, isscalar, outer
 from scipy.linalg import inv, cholesky
@@ -56,13 +57,13 @@
     Readable Attributes
     -------------------
 
-<<<<<<< HEAD
+
     K : numpy.array
         Kalman gain
 
     y : numpy.array
         innovation residual
-=======
+
     x : numpy.array(dim_x)
         predicted/updated state (result of predict()/update())
 
@@ -74,7 +75,7 @@
 
     log_likelihood : scalar
         Log likelihood of last measurement update.
->>>>>>> 77e5a4f5
+
 
     References
     ----------
@@ -255,7 +256,6 @@
         self.sigmas_h = zeros((self._num_sigmas, self._dim_z))
 
 
-
     def predict(self, dt=None,  UT=None, fx_args=()):
         r""" Performs the predict step of the UKF. On return, self.x and
         self.P contain the predicted state (x) and covariance (P). '
@@ -352,24 +352,20 @@
             dz =  self.residual_z(self.sigmas_h[i], zp)
             Pxz += self.Wc[i] * outer(dx, dz)
 
-<<<<<<< HEAD
+
         self.K = dot(Pxz, inv(Pz))        # Kalman gain
-        self.y = self.residual_z(z, zp)   #residual
+        self.y = self.residual_z(z, zp)   # residual
 
         self.x = self.x + dot(self.K, self.y)
         self.P = self.P - dot3(self.K, Pz, self.K.T)
-=======
-        K = dot(Pxz, inv(Pz))   # Kalman gain
-        y = self.residual_z(z, zp)   #residual
-        self.x = self.x + dot(K, y)
-        self.P = self.P - dot3(K, Pz, K.T)
+
         self.log_likelihood = multivariate_normal.logpdf(
-            np.zeros((len(y))), y, Pxz+Pz, allow_singular=True)
+            x=self.y, mean=np.zeros(len(self.y)), cov=Pz, allow_singular=True)
+
 
     @property
     def likelihood(self):
         return math.exp(self.log_likelihood)
->>>>>>> 77e5a4f5
 
 
     def batch_filter(self, zs, Rs=None, UT=None):
